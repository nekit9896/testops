--- conflicted
+++ resolved
@@ -10,40 +10,43 @@
     this.dataUrl = dataUrl;
     this.limit = limit;
     // Состояние курсоров для пагинации
+    // Состояние курсоров для пагинации
     this.state = {
       nextCursor: null,
       prevCursor: null,
     };
-<<<<<<< HEAD
-
-=======
->>>>>>> 3046a7f3
+
     // Конфигурация фильтров: какое имя параметра в query и какой ключ в ответе содержит значения.
     this.filterConfig = {
       stand: { param: "stand", responseKey: "stands" },
       status: { param: "status", responseKey: "statuses" },
     };
     // Выбранные пользователем значения фильтров
+    // Выбранные пользователем значения фильтров
     this.filters = {
       stand: [],
       status: [],
     };
     // Доступные значения фильтров, приходящие с сервера
+    // Доступные значения фильтров, приходящие с сервера
     this.availableFilters = {
       stand: [],
       status: [],
     };
 
-<<<<<<< HEAD
     // Фильтры по дате
     this.dateFilters = {
       from: null,
       to: null,
     };
 
-=======
+    // Фильтры по дате
+    this.dateFilters = {
+      from: null,
+      to: null,
+    };
+
     // DOM-узлы страницы
->>>>>>> 3046a7f3
     this.tableBody = document.getElementById("reports-body");
     this.message = document.getElementById("reports-message");
     this.loadingIndicator = document.getElementById("reports-loading");
@@ -51,9 +54,9 @@
     this.nextButton = document.getElementById("reports-next");
     this.tableWrapper = document.querySelector("[data-reports-table-wrapper]");
     // Кэш исходной высоты таблицы (чтобы таблица не прыгала при коротких страницах)
+    // Кэш исходной высоты таблицы (чтобы таблица не прыгала при коротких страницах)
     this.defaultTableHeight = null;
 
-<<<<<<< HEAD
     // Элементы фильтра по дате
     this.dateFromInput = document.getElementById("date-from");
     this.dateToInput = document.getElementById("date-to");
@@ -63,9 +66,16 @@
     this.dateTrigger = document.getElementById("date-filter-trigger");
     this.datePanel = document.getElementById("date-filter-panel");
 
-=======
+    // Элементы фильтра по дате
+    this.dateFromInput = document.getElementById("date-from");
+    this.dateToInput = document.getElementById("date-to");
+    this.dateApplyButton = document.getElementById("date-filter-apply");
+    this.dateResetButton = document.getElementById("date-filter-reset");
+    this.dateError = document.getElementById("date-error");
+    this.dateTrigger = document.getElementById("date-filter-trigger");
+    this.datePanel = document.getElementById("date-filter-panel");
+
     // Инициализируем элементы управления фильтрами и привязываем события
->>>>>>> 3046a7f3
     this.filterControls = this.initFilterControls();
     this.dateCounter = document.getElementById("date-filter-counter");
     this.handleDocumentClick = this.handleDocumentClick.bind(this);
@@ -75,6 +85,18 @@
     this.loadPage();
   }
 
+  /**
+   * Находит и собирает контролы управления фильтрами из DOM.
+   *
+   * Возвращает объект вида:
+   * {
+   *   <key>: {
+   *     container, toggle, panel, options, apply, counter, reset
+   *   }
+   * }
+   *
+   * @returns {Object<string, Object>} controls - Собранные узлы управления фильтрами.
+   */
   /**
    * Находит и собирает контролы управления фильтрами из DOM.
    *
@@ -105,10 +127,7 @@
         counter: node.querySelector("[data-filter-counter]"),
         reset: node.querySelector("[data-filter-reset]"),
       };
-<<<<<<< HEAD
-
-=======
->>>>>>> 3046a7f3
+
       // Отменяем всплытие внутри панели, чтобы клик по ней не закрывал панель
       if (controls[key].panel) {
         controls[key].panel.addEventListener("click", (event) => {
@@ -120,6 +139,14 @@
     return controls;
   }
 
+  /**
+   * Привязывает обработчики событий к элементам страницы:
+   *  - кнопки пагинации
+   *  - кнопки управления фильтрами
+   *  - глобальный клик для закрытия панелей фильтров
+   *
+   * @returns {void}
+   */
   /**
    * Привязывает обработчики событий к элементам страницы:
    *  - кнопки пагинации
@@ -172,13 +199,10 @@
         });
       }
     });
-<<<<<<< HEAD
-
-=======
->>>>>>> 3046a7f3
+
     // Закрываем открытые панели при клике вне панелей
     document.addEventListener("click", this.handleDocumentClick);
-
+    
     // Обработчики для фильтров по дате
     if (this.dateTrigger && this.datePanel) {
       this.dateTrigger.addEventListener("click", (event) => {
@@ -289,6 +313,7 @@
     this.dateError.textContent = text;
     this.dateError.classList.remove("hidden");
   }
+  }
 
   /**
    * Обработчик глобального клика по документу.
@@ -314,7 +339,6 @@
     });
   }
 
-<<<<<<< HEAD
   toggleDatePanel() {
     if (!this.datePanel) return;
     const isOpen = !this.datePanel.classList.contains("hidden");
@@ -345,8 +369,6 @@
     }
   }
 
-=======
->>>>>>> 3046a7f3
   /**
    * Переключает видимость панели фильтра (открыть/закрыть).
    *
@@ -360,6 +382,7 @@
     }
 
     const isOpen = !control.panel.classList.contains("hidden");
+    // Закрываем другие панели
     // Закрываем другие панели
     Object.keys(this.filterControls).forEach((filterKey) => {
       if (filterKey !== key) {
@@ -374,6 +397,12 @@
     }
   }
 
+  /**
+   * Закрывает панель конкретного фильтра.
+   *
+   * @param {string} key - Ключ фильтра.
+   * @returns {void}
+   */
   /**
    * Закрывает панель конкретного фильтра.
    *
@@ -397,6 +426,16 @@
    * @param {string} key - Ключ фильтра.
    * @returns {void}
    */
+  /**
+   * Применение фильтра — собирает выбранные значения чекбоксов и обновляет состояние фильтров.
+   * После применения:
+   *  - обновляются счётчики
+   *  - закрывается панель
+   *  - перезагружается страница с сервера
+   *
+   * @param {string} key - Ключ фильтра.
+   * @returns {void}
+   */
   handleFilterApply(key) {
     const control = this.filterControls[key];
     if (!control || !control.options) {
@@ -415,6 +454,12 @@
     this.loadPage();
   }
 
+  /**
+   * Сбрасывает фильтр: снимает все чекбоксы, обновляет счётчики и, если был выбор — перезагружает страницу.
+   *
+   * @param {string} key - Ключ фильтра.
+   * @returns {void}
+   */
   /**
    * Сбрасывает фильтр: снимает все чекбоксы, обновляет счётчики и, если был выбор — перезагружает страницу.
    *
@@ -504,6 +549,24 @@
    * @param {string} [options.direction="next"] - направление ("next" | "prev").
    * @returns {Promise<void>}
    */
+  /**
+   * Загружает страницу отчётов с сервера и обновляет представление.
+   *
+   * Ожидает ответ формата:
+   * {
+   *   items: Array<...>,
+   *   next_cursor: string|null,
+   *   prev_cursor: string|null,
+   *   has_next: boolean,
+   *   has_prev: boolean,
+   *   filters: { stands: [...], statuses: [...] }
+   * }
+   *
+   * @param {Object} [options] - Опции загрузки.
+   * @param {string|null} [options.cursor=null] - курсор для пагинации.
+   * @param {string} [options.direction="next"] - направление ("next" | "prev").
+   * @returns {Promise<void>}
+   */
   async loadPage({ cursor = null, direction = "next" } = {}) {
     this.setLoading(true);
     const params = this.buildQueryParams({ cursor, direction });
@@ -559,6 +622,12 @@
     this.renderFilterOptions();
   }
 
+  /**
+   * Рисует опции фильтра в панели (чекбоксы).
+   * Если нет доступных значений — выводит подсказку.
+   *
+   * @returns {void}
+   */
   /**
    * Рисует опции фильтра в панели (чекбоксы).
    * Если нет доступных значений — выводит подсказку.
@@ -609,6 +678,14 @@
    * @param {number} index - Индекс в массиве (используется как fallback).
    * @returns {string} id для input.
    */
+  /**
+   * Строит безопасный id для инпута фильтра, нормализуя значение.
+   *
+   * @param {string} key - Ключ фильтра.
+   * @param {string} value - Значение опции.
+   * @param {number} index - Индекс в массиве (используется как fallback).
+   * @returns {string} id для input.
+   */
   buildFilterInputId(key, value, index) {
     const normalized = String(value)
       .toLowerCase()
@@ -622,6 +699,11 @@
    *
    * @returns {void}
    */
+  /**
+   * Обновляет видимые счётчики выбранных значений у каждого фильтра.
+   *
+   * @returns {void}
+   */
   updateFilterCounters() {
     Object.keys(this.filterControls).forEach((key) => {
       const control = this.filterControls[key];
@@ -635,6 +717,13 @@
     });
   }
 
+  /**
+   * Перерисовывает тело таблицы.
+   * При пустом списке — показывает сообщение.
+   *
+   * @param {Array<Object>} items - Массив элементов отчётов.
+   * @returns {void}
+   */
   /**
    * Перерисовывает тело таблицы.
    * При пустом списке — показывает сообщение.
@@ -708,6 +797,9 @@
   /**
    * Проверяет, есть ли активные фильтры.
    */
+  /**
+   * Проверяет, есть ли активные фильтры.
+   */
   hasActiveFilters() {
     const hasStandardFilters = Object.keys(this.filters).some(
       (key) => (this.filters[key] || []).length > 0
@@ -744,7 +836,6 @@
   }
 
   /**
-<<<<<<< HEAD
    * Форматирует ISO дату в локальный часовой пояс пользователя.
    * @param {string} isoDateString - дата в формате ISO (например "2025-12-11T12:30:00")
    * @returns {string} отформатированная дата или "-" если входные данные пустые
@@ -772,8 +863,6 @@
   }
 
   /**
-=======
->>>>>>> 3046a7f3
    * Подгоняет минимальную высоту таблицы так, чтобы интерфейс не гулял, когда текущая страница содержит мало строк.
    *
    * Логика:
